--- conflicted
+++ resolved
@@ -55,7 +55,6 @@
 		lost: number;
 	};
 
-<<<<<<< HEAD
 	function setSortKey(key: string) {
 		if (orderBy === key) {
 			direction = direction === 'asc' ? 'desc' : 'asc';
@@ -94,7 +93,7 @@
 				return 0;
 		}
 	});
-=======
+  
 	let showFeedbackModal = false;
 	let selectedFeedback = null;
 
@@ -107,7 +106,6 @@
 		showFeedbackModal = false;
 		selectedFeedback = null;
 	};
->>>>>>> c060e700
 
 	//////////////////////
 	//
